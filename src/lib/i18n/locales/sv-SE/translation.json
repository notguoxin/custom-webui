{
	"'s', 'm', 'h', 'd', 'w' or '-1' for no expiration.": "'s', 'm', 'h', 'd', 'w' eller '-1' för ingen utgång.",
	"(Beta)": "(Beta)",
	"(e.g. `sh webui.sh --api`)": "(t.ex. `sh webui.sh --api`)",
	"(latest)": "(senaste)",
	"{{modelName}} is thinking...": "{{modelName}} tänker...",
	"{{user}}'s Chats": "",
	"{{webUIName}} Backend Required": "{{webUIName}} Backend krävs",
	"A task model is used when performing tasks such as generating titles for chats and web search queries": "",
	"a user": "en användare",
	"About": "Om",
	"Account": "Konto",
	"Accurate information": "",
	"Add a model": "Lägg till en modell",
	"Add a model tag name": "Lägg till ett modellnamn",
	"Add a short description about what this modelfile does": "Lägg till en kort beskrivning av vad den här modelfilen gör",
	"Add a short title for this prompt": "Lägg till en kort titel för denna prompt",
	"Add a tag": "Lägg till en tagg",
	"Add custom prompt": "",
	"Add Docs": "Lägg till dokument",
	"Add Files": "Lägg till filer",
	"Add message": "Lägg till meddelande",
	"Add Model": "",
	"Add Tags": "",
	"Add User": "",
	"Adjusting these settings will apply changes universally to all users.": "Justering av dessa inställningar kommer att tillämpa ändringar universellt för alla användare.",
	"admin": "administratör",
	"Admin Panel": "Administrationspanel",
	"Admin Settings": "Administratörsinställningar",
	"Advanced Parameters": "Avancerade parametrar",
	"all": "alla",
	"All Documents": "",
	"All Users": "Alla användare",
	"Allow": "Tillåt",
	"Allow Chat Deletion": "Tillåt chattborttagning",
	"alphanumeric characters and hyphens": "alfanumeriska tecken och bindestreck",
	"Already have an account?": "Har du redan ett konto?",
	"an assistant": "en assistent",
	"and": "och",
	"and create a new shared link.": "",
	"API Base URL": "API-bas-URL",
	"API Key": "API-nyckel",
	"API Key created.": "",
	"API keys": "",
	"API RPM": "API RPM",
	"April": "",
	"Archive": "",
	"Archived Chats": "",
	"are allowed - Activate this command by typing": "är tillåtna - Aktivera detta kommando genom att skriva",
	"Are you sure?": "Är du säker?",
	"Attach file": "",
	"Attention to detail": "",
	"Audio": "Ljud",
	"August": "",
	"Auto-playback response": "Automatisk uppspelning",
	"Auto-send input after 3 sec.": "Skicka automatiskt indata efter 3 sek.",
	"AUTOMATIC1111 Base URL": "AUTOMATIC1111 bas-URL",
	"AUTOMATIC1111 Base URL is required.": "AUTOMATIC1111 bas-URL krävs.",
	"available!": "tillgänglig!",
	"Back": "Tillbaka",
	"Bad Response": "",
	"before": "",
	"Being lazy": "",
	"Builder Mode": "Byggarläge",
	"Bypass SSL verification for Websites": "",
	"Cancel": "Avbryt",
	"Categories": "Kategorier",
	"Change Password": "Ändra lösenord",
	"Chat": "Chatt",
	"Chat History": "Chatthistorik",
	"Chat History is off for this browser.": "Chatthistoriken är avstängd för denna webbläsare.",
	"Chats": "Chattar",
	"Check Again": "Kontrollera igen",
	"Check for updates": "Sök efter uppdateringar",
	"Checking for updates...": "Söker efter uppdateringar...",
	"Choose a model before saving...": "Välj en modell innan du sparar...",
	"Chunk Overlap": "Överlappning",
	"Chunk Params": "Chunk-parametrar",
	"Chunk Size": "Chunk-storlek",
	"Citation": "Citat",
	"Click here for help.": "Klicka här för hjälp.",
	"Click here to": "",
	"Click here to check other modelfiles.": "Klicka här för att kontrollera andra modelfiler.",
	"Click here to select": "Klicka här för att välja",
	"Click here to select a csv file.": "",
	"Click here to select documents.": "Klicka här för att välja dokument.",
	"click here.": "klicka här.",
	"Click on the user role button to change a user's role.": "Klicka på knappen för användarroll för att ändra en användares roll.",
	"Close": "Stäng",
	"Collection": "Samling",
	"ComfyUI": "",
	"ComfyUI Base URL": "",
	"ComfyUI Base URL is required.": "",
	"Command": "Kommando",
	"Confirm Password": "Bekräfta lösenord",
	"Connections": "Anslutningar",
	"Content": "Innehåll",
	"Context Length": "Kontextlängd",
	"Continue Response": "",
	"Conversation Mode": "Samtalsläge",
	"Copied shared chat URL to clipboard!": "",
	"Copy": "",
	"Copy last code block": "Kopiera sista kodblock",
	"Copy last response": "Kopiera sista svar",
	"Copy Link": "",
	"Copying to clipboard was successful!": "Kopiering till urklipp lyckades!",
	"Create a concise, 3-5 word phrase as a header for the following query, strictly adhering to the 3-5 word limit and avoiding the use of the word 'title':": "Skapa en kort, 3-5 ords fras som rubrik för följande fråga, strikt följa 3-5 ordsgränsen och undvika användning av ordet 'titel':",
	"Create a modelfile": "Skapa en modelfil",
	"Create Account": "Skapa konto",
	"Create new key": "",
	"Create new secret key": "",
	"Created at": "Skapad",
	"Created At": "",
	"Current Model": "Aktuell modell",
	"Current Password": "Nuvarande lösenord",
	"Custom": "Anpassad",
	"Customize Ollama models for a specific purpose": "Anpassa Ollama-modeller för ett specifikt ändamål",
	"Dark": "Mörk",
	"Dashboard": "",
	"Database": "Databas",
	"DD/MM/YYYY HH:mm": "DD/MM/ÅÅÅÅ TT:mm",
	"December": "",
	"Default": "Standard",
	"Default (Automatic1111)": "Standard (Automatic1111)",
	"Default (SentenceTransformers)": "",
	"Default (Web API)": "Standard (Web API)",
	"Default model updated": "Standardmodell uppdaterad",
	"Default Prompt Suggestions": "Standardpromptförslag",
	"Default User Role": "Standardanvändarroll",
	"delete": "radera",
	"Delete": "",
	"Delete a model": "Ta bort en modell",
	"Delete chat": "Radera chatt",
	"Delete Chat": "",
	"Delete Chats": "Radera chattar",
	"delete this link": "",
	"Delete User": "",
	"Deleted {{deleteModelTag}}": "Raderad {{deleteModelTag}}",
	"Deleted {{tagName}}": "",
	"Description": "Beskrivning",
	"Didn't fully follow instructions": "",
	"Disabled": "Inaktiverad",
	"Discover a modelfile": "Upptäck en modelfil",
	"Discover a prompt": "Upptäck en prompt",
	"Discover, download, and explore custom prompts": "Upptäck, ladda ner och utforska anpassade prompts",
	"Discover, download, and explore model presets": "Upptäck, ladda ner och utforska modellförinställningar",
	"Display the username instead of You in the Chat": "Visa användarnamnet istället för du i chatten",
	"Document": "Dokument",
	"Document Settings": "Dokumentinställningar",
	"Documents": "Dokument",
	"does not make any external connections, and your data stays securely on your locally hosted server.": "gör inga externa anslutningar, och dina data förblir säkra på din lokalt värdade server.",
	"Don't Allow": "Tillåt inte",
	"Don't have an account?": "Har du inte ett konto?",
	"Don't like the style": "",
	"Download": "",
	"Download canceled": "",
	"Download Database": "Ladda ner databas",
	"Drop any files here to add to the conversation": "Släpp filer här för att lägga till i konversationen",
	"e.g. '30s','10m'. Valid time units are 's', 'm', 'h'.": "t.ex. '30s', '10m'. Giltiga tidsenheter är 's', 'm', 'h'.",
	"Edit": "",
	"Edit Doc": "Redigera dokument",
	"Edit User": "Redigera användare",
	"Email": "E-post",
	"Embedding Model": "",
	"Embedding Model Engine": "",
	"Embedding model set to \"{{embedding_model}}\"": "",
	"Enable Chat History": "Aktivera chatthistorik",
	"Enable New Sign Ups": "Aktivera nya registreringar",
	"Enabled": "Aktiverad",
	"Ensure your CSV file includes 4 columns in this order: Name, Email, Password, Role.": "",
	"Enter {{role}} message here": "Skriv {{role}} meddelande här",
	"Enter Chunk Overlap": "Ange Chunk-överlappning",
	"Enter Chunk Size": "Ange Chunk-storlek",
	"Enter Image Size (e.g. 512x512)": "Ange bildstorlek (t.ex. 512x512)",
	"Enter language codes": "",
	"Enter LiteLLM API Base URL (litellm_params.api_base)": "Ange LiteLLM API-bas-URL (litellm_params.api_base)",
	"Enter LiteLLM API Key (litellm_params.api_key)": "Ange LiteLLM API-nyckel (litellm_params.api_key)",
	"Enter LiteLLM API RPM (litellm_params.rpm)": "Ange LiteLLM API RPM (litellm_params.rpm)",
	"Enter LiteLLM Model (litellm_params.model)": "Ange LiteLLM-modell (litellm_params.model)",
	"Enter Max Tokens (litellm_params.max_tokens)": "Ange max antal tokens (litellm_params.max_tokens)",
	"Enter model tag (e.g. {{modelTag}})": "Ange modelltagg (t.ex. {{modelTag}})",
	"Enter Number of Steps (e.g. 50)": "Ange antal steg (t.ex. 50)",
	"Enter Score": "",
	"Enter stop sequence": "Ange stoppsekvens",
	"Enter Top K": "Ange Top K",
	"Enter URL (e.g. http://127.0.0.1:7860/)": "Ange URL (t.ex. http://127.0.0.1:7860/)",
	"Enter URL (e.g. http://localhost:11434)": "",
	"Enter Your Email": "Ange din e-post",
	"Enter Your Full Name": "Ange ditt fullständiga namn",
	"Enter Your Password": "Ange ditt lösenord",
	"Enter Your Role": "",
	"Experimental": "Experimentell",
	"Export All Chats (All Users)": "Exportera alla chattar (alla användare)",
	"Export Chats": "Exportera chattar",
	"Export Documents Mapping": "Exportera dokumentmappning",
	"Export Modelfiles": "Exportera modelfiler",
	"Export Prompts": "Exportera prompts",
	"Failed to create API Key.": "",
	"Failed to read clipboard contents": "Misslyckades med att läsa urklippsinnehåll",
	"February": "",
	"Feel free to add specific details": "",
	"File Mode": "Fil-läge",
	"File not found.": "Fil hittades inte.",
	"Fingerprint spoofing detected: Unable to use initials as avatar. Defaulting to default profile image.": "Fingeravtrycksmanipulering upptäckt: Kan inte använda initialer som avatar. Återställning till standardprofilbild.",
	"Fluidly stream large external response chunks": "Flytande ström stora externa svarsblock",
	"Focus chat input": "Fokusera chattindata",
	"Followed instructions perfectly": "",
	"Format your variables using square brackets like this:": "Formatera dina variabler med hakparenteser så här:",
	"From (Base Model)": "Från (basmodell)",
	"Full Screen Mode": "Helskärmsläge",
	"General": "Allmän",
	"General Settings": "Allmänna inställningar",
	"Generating search query": "",
	"Generation Info": "",
	"Good Response": "",
	"has no conversations.": "",
	"Hello, {{name}}": "Hej, {{name}}",
	"Help": "",
	"Hide": "Dölj",
	"Hide Additional Params": "Dölj ytterligare parametrar",
	"How can I help you today?": "Hur kan jag hjälpa dig idag?",
	"Hybrid Search": "",
	"Image Generation (Experimental)": "Bildgenerering (experimentell)",
	"Image Generation Engine": "Bildgenereringsmotor",
	"Image Settings": "Bildinställningar",
	"Images": "Bilder",
	"Import Chats": "Importera chattar",
	"Import Documents Mapping": "Importera dokumentmappning",
	"Import Modelfiles": "Importera modelfiler",
	"Import Prompts": "Importera prompts",
	"Include `--api` flag when running stable-diffusion-webui": "Inkludera `--api`-flagga när du kör stabil-diffusion-webui",
	"Input commands": "",
	"Interface": "Gränssnitt",
	"Invalid Tag": "",
	"January": "",
	"join our Discord for help.": "gå med i vår Discord för hjälp.",
	"JSON": "JSON",
	"July": "",
	"June": "",
	"JWT Expiration": "JWT-utgång",
	"JWT Token": "JWT-token",
	"Keep Alive": "Håll vid liv",
	"Keyboard shortcuts": "Tangentbordsgenvägar",
	"Language": "Språk",
	"Last Active": "",
	"Light": "Ljus",
	"Listening...": "Lyssnar...",
	"LLMs can make mistakes. Verify important information.": "LLM:er kan göra misstag. Verifiera viktig information.",
	"Made by OpenWebUI Community": "Skapad av OpenWebUI Community",
	"Make sure to enclose them with": "Se till att bifoga dem med",
	"Manage LiteLLM Models": "Hantera LiteLLM-modeller",
	"Manage Models": "Hantera modeller",
	"Manage Ollama Models": "Hantera Ollama-modeller",
	"March": "",
	"Max Tokens": "Max antal tokens",
	"Maximum of 3 models can be downloaded simultaneously. Please try again later.": "Högst 3 modeller kan laddas ner samtidigt. Vänligen försök igen senare.",
	"May": "",
	"Messages you send after creating your link won't be shared. Users with the URL will beable to view the shared chat.": "",
	"Minimum Score": "",
	"Mirostat": "Mirostat",
	"Mirostat Eta": "Mirostat Eta",
	"Mirostat Tau": "Mirostat Tau",
	"MMMM DD, YYYY": "MMMM DD, ÅÅÅÅ",
	"MMMM DD, YYYY HH:mm": "",
	"Model '{{modelName}}' has been successfully downloaded.": "Modellen '{{modelName}}' har laddats ner framgångsrikt.",
	"Model '{{modelTag}}' is already in queue for downloading.": "Modellen '{{modelTag}}' är redan i kö för nedladdning.",
	"Model {{modelId}} not found": "Modell {{modelId}} hittades inte",
	"Model {{modelName}} already exists.": "Modellen {{modelName}} finns redan.",
	"Model filesystem path detected. Model shortname is required for update, cannot continue.": "Modellens filsystemväg upptäckt. Modellens kortnamn krävs för uppdatering, kan inte fortsätta.",
	"Model Name": "Modellnamn",
	"Model not selected": "Modell inte vald",
	"Model Tag Name": "Modelltaggnamn",
	"Model Whitelisting": "Modellens vitlista",
	"Model(s) Whitelisted": "Modell(er) vitlistade",
	"Modelfile": "Modelfil",
	"Modelfile Advanced Settings": "Modelfilens avancerade inställningar",
	"Modelfile Content": "Modelfilens innehåll",
	"Modelfiles": "Modelfiler",
	"Models": "Modeller",
	"More": "",
	"My Documents": "Mina dokument",
	"My Modelfiles": "Mina modelfiler",
	"My Prompts": "Mina promptar",
	"Name": "Namn",
	"Name Tag": "Namntag",
	"Name your modelfile": "Namnge din modelfil",
	"New Chat": "Ny chatt",
	"New Password": "Nytt lösenord",
	"No results found": "",
<<<<<<< HEAD
	"No search query generated": "",
	"No search results found": "",
	"No source available": "",
=======
	"No source available": "Ingen tilgjengelig kilde",
>>>>>>> 233dcb2d
	"Not factually correct": "",
	"Not sure what to add?": "Inte säker på vad du ska lägga till?",
	"Not sure what to write? Switch to": "Inte säker på vad du ska skriva? Växla till",
	"Note: If you set a minimum score, the search will only return documents with a score greater than or equal to the minimum score.": "",
	"Notifications": "Notifikationer",
	"November": "",
	"October": "",
	"Off": "Av",
	"Okay, Let's Go!": "Okej, nu kör vi!",
	"OLED Dark": "",
	"Ollama": "",
	"Ollama Base URL": "Ollama bas-URL",
	"Ollama Version": "Ollama-version",
	"On": "På",
	"Only": "Endast",
	"Only alphanumeric characters and hyphens are allowed in the command string.": "Endast alfanumeriska tecken och bindestreck är tillåtna i kommandosträngen.",
	"Oops! Hold tight! Your files are still in the processing oven. We're cooking them up to perfection. Please be patient and we'll let you know once they're ready.": "Hoppsan! Håll i dig! Dina filer är fortfarande i bearbetningsugnen. Vi lagar dem till perfektion. Var tålmodig så meddelar vi dig när de är redo.",
	"Oops! Looks like the URL is invalid. Please double-check and try again.": "Hoppsan! Det ser ut som om URL:en är ogiltig. Dubbelkolla gärna och försök igen.",
	"Oops! You're using an unsupported method (frontend only). Please serve the WebUI from the backend.": "Hoppsan! Du använder en ej stödd metod (endast frontend). Vänligen servera WebUI från backend.",
	"Open": "Öppna",
	"Open AI": "Öppna AI",
	"Open AI (Dall-E)": "Öppna AI (Dall-E)",
	"Open new chat": "Öppna ny chatt",
	"OpenAI": "",
	"OpenAI API": "OpenAI API",
	"OpenAI API Config": "",
	"OpenAI API Key is required.": "OpenAI API-nyckel krävs.",
	"OpenAI URL/Key required.": "",
	"or": "eller",
	"Other": "",
	"Overview": "",
	"Parameters": "Parametrar",
	"Password": "Lösenord",
	"PDF document (.pdf)": "",
	"PDF Extract Images (OCR)": "PDF Extrahera bilder (OCR)",
	"pending": "väntande",
	"Permission denied when accessing microphone: {{error}}": "Tillstånd nekades vid åtkomst till mikrofon: {{error}}",
	"Plain text (.txt)": "",
	"Playground": "Lekplats",
	"Positive attitude": "",
	"Previous 30 days": "",
	"Previous 7 days": "",
	"Profile Image": "",
	"Prompt": "",
	"Prompt (e.g. Tell me a fun fact about the Roman Empire)": "",
	"Prompt Content": "Promptinnehåll",
	"Prompt suggestions": "Förslag",
	"Prompts": "Prompts",
	"Pull \"{{searchValue}}\" from Ollama.com": "",
	"Pull a model from Ollama.com": "Dra en modell från Ollama.com",
	"Pull Progress": "Dra framsteg",
	"Query Params": "Frågeparametrar",
	"RAG Template": "RAG-mall",
	"Raw Format": "Råformat",
	"Read Aloud": "",
	"Record voice": "Spela in röst",
	"Redirecting you to OpenWebUI Community": "Omdirigerar dig till OpenWebUI Community",
	"Refused when it shouldn't have": "",
	"Regenerate": "",
	"Release Notes": "Versionsinformation",
	"Remove": "",
	"Remove Model": "",
	"Rename": "",
	"Repeat Last N": "Upprepa senaste N",
	"Repeat Penalty": "Upprepa straff",
	"Request Mode": "Begär läge",
	"Reranking Model": "",
	"Reranking model disabled": "",
	"Reranking model set to \"{{reranking_model}}\"": "",
	"Reset Vector Storage": "Återställ vektorlager",
	"Response AutoCopy to Clipboard": "Svara AutoCopy till urklipp",
	"Role": "Roll",
	"Rosé Pine": "Rosé Pine",
	"Rosé Pine Dawn": "Rosé Pine Dawn",
	"Save": "Spara",
	"Save & Create": "Spara och skapa",
	"Save & Submit": "Spara och skicka",
	"Save & Update": "Spara och uppdatera",
	"Saving chat logs directly to your browser's storage is no longer supported. Please take a moment to download and delete your chat logs by clicking the button below. Don't worry, you can easily re-import your chat logs to the backend through": "Att spara chatloggar direkt till din webbläsares lagring stöds inte längre. Ta en stund och ladda ner och radera dina chattloggar genom att klicka på knappen nedan. Oroa dig inte, du kan enkelt importera dina chattloggar till backend genom",
	"Scan": "Skanna",
	"Scan complete!": "Skanning klar!",
	"Scan for documents from {{path}}": "Skanna efter dokument från {{path}}",
	"Search": "Sök",
	"Search a model": "",
	"Search Documents": "Sök dokument",
	"Search Prompts": "Sök promptar",
	"Search Results": "",
	"Searching the web for '{{searchQuery}}'": "",
	"See readme.md for instructions": "Se readme.md för instruktioner",
	"See what's new": "Se vad som är nytt",
	"Seed": "Seed",
	"Select a mode": "Välj ett läge",
	"Select a model": "Välj en modell",
	"Select an Ollama instance": "Välj en Ollama-instans",
	"Select model": "",
	"Send a Message": "Skicka ett meddelande",
	"Send message": "Skicka meddelande",
	"September": "",
	"Server connection verified": "Serveranslutning verifierad",
	"Set as default": "Ange som standard",
	"Set Default Model": "Ange standardmodell",
	"Set embedding model (e.g. {{model}})": "",
	"Set Image Size": "Ange bildstorlek",
	"Set Model": "Ställ in modell",
	"Set reranking model (e.g. {{model}})": "",
	"Set Steps": "Ange steg",
	"Set Task Model": "",
	"Set Voice": "Ange röst",
	"Settings": "Inställningar",
	"Settings saved successfully!": "Inställningar sparades framgångsrikt!",
	"Share": "",
	"Share Chat": "",
	"Share to OpenWebUI Community": "Dela till OpenWebUI Community",
	"short-summary": "kort sammanfattning",
	"Show": "Visa",
	"Show Additional Params": "Visa ytterligare parametrar",
	"Show shortcuts": "Visa genvägar",
	"Showcased creativity": "",
	"sidebar": "sidofält",
	"Sign in": "Logga in",
	"Sign Out": "Logga ut",
	"Sign up": "Registrera dig",
	"Signing in": "",
	"Source": "Källa",
	"Speech recognition error: {{error}}": "Fel vid taligenkänning: {{error}}",
	"Speech-to-Text Engine": "Tal-till-text-motor",
	"SpeechRecognition API is not supported in this browser.": "SpeechRecognition API stöds inte i denna webbläsare.",
	"Stop Sequence": "Stoppsekvens",
	"STT Settings": "STT-inställningar",
	"Submit": "Skicka in",
	"Subtitle (e.g. about the Roman Empire)": "",
	"Success": "Framgång",
	"Successfully updated.": "Uppdaterades framgångsrikt.",
	"Suggested": "",
	"Sync All": "Synkronisera allt",
	"System": "System",
	"System Prompt": "Systemprompt",
	"Tags": "Taggar",
	"Tell us more:": "",
	"Temperature": "Temperatur",
	"Template": "Mall",
	"Text Completion": "Textslutförande",
	"Text-to-Speech Engine": "Text-till-tal-motor",
	"Tfs Z": "Tfs Z",
	"Thanks for your feedback!": "",
	"The score should be a value between 0.0 (0%) and 1.0 (100%).": "",
	"Theme": "Tema",
	"This ensures that your valuable conversations are securely saved to your backend database. Thank you!": "Detta säkerställer att dina värdefulla konversationer sparas säkert till din backend-databas. Tack!",
	"This setting does not sync across browsers or devices.": "Denna inställning synkroniseras inte mellan webbläsare eller enheter.",
	"Thorough explanation": "",
	"Tip: Update multiple variable slots consecutively by pressing the tab key in the chat input after each replacement.": "Tips: Uppdatera flera variabelplatser efter varandra genom att trycka på tabb-tangenten i chattinmatningen efter varje ersättning.",
	"Title": "Titel",
	"Title (e.g. Tell me a fun fact)": "",
	"Title Auto-Generation": "Automatisk generering av titel",
	"Title cannot be an empty string.": "",
	"Title Generation Prompt": "Titelgenereringsprompt",
	"to": "till",
	"To access the available model names for downloading,": "För att komma åt de tillgängliga modellnamnen för nedladdning,",
	"To access the GGUF models available for downloading,": "För att komma åt de GGUF-modeller som finns tillgängliga för nedladdning,",
	"to chat input.": "till chattinmatning.",
	"Today": "",
	"Toggle settings": "Växla inställningar",
	"Toggle sidebar": "Växla sidofält",
	"Top K": "Topp K",
	"Top P": "Topp P",
	"Trouble accessing Ollama?": "Problem med att komma åt Ollama?",
	"TTS Settings": "TTS-inställningar",
	"Type Hugging Face Resolve (Download) URL": "Skriv Hugging Face Resolve (nedladdning) URL",
	"Uh-oh! There was an issue connecting to {{provider}}.": "Oj då! Det uppstod ett problem med att ansluta till {{provider}}.",
	"Unknown File Type '{{file_type}}', but accepting and treating as plain text": "Okänd filtyp '{{file_type}}', men accepterar och behandlar som vanlig text",
	"Update and Copy Link": "",
	"Update password": "Uppdatera lösenord",
	"Upload a GGUF model": "Ladda upp en GGUF-modell",
	"Upload files": "Ladda upp filer",
	"Upload Progress": "Uppladdningsförlopp",
	"URL Mode": "URL-läge",
	"Use '#' in the prompt input to load and select your documents.": "Använd '#' i promptinmatningen för att ladda och välja dina dokument.",
	"Use Gravatar": "Använd Gravatar",
	"Use Initials": "Använd initialer",
	"user": "användare",
	"User Permissions": "Användarbehörigheter",
	"Users": "Användare",
	"Utilize": "Använd",
	"Valid time units:": "Giltiga tidsenheter:",
	"variable": "variabel",
	"variable to have them replaced with clipboard content.": "variabel för att få dem ersatta med urklippsinnehåll.",
	"Version": "Version",
	"Warning: If you update or change your embedding model, you will need to re-import all documents.": "",
	"Web": "Webb",
	"Web Loader Settings": "",
	"Web Params": "",
	"Web Search Disabled": "",
	"Web Search Enabled": "",
	"Webhook URL": "",
	"WebUI Add-ons": "WebUI-tillägg",
	"WebUI Settings": "WebUI-inställningar",
	"WebUI will make requests to": "WebUI kommer att skicka förfrågningar till",
	"What’s New in": "Vad är nytt i",
	"When history is turned off, new chats on this browser won't appear in your history on any of your devices.": "När historiken är avstängd visas inte nya chattar i denna webbläsare i din historik på någon av dina enheter.",
	"Whisper (Local)": "Whisper (lokal)",
	"Write a prompt suggestion (e.g. Who are you?)": "Skriv ett förslag (t.ex. Vem är du?)",
	"Write a summary in 50 words that summarizes [topic or keyword].": "Skriv en sammanfattning på 50 ord som sammanfattar [ämne eller nyckelord].",
	"Yesterday": "",
	"You": "Du",
	"You have no archived conversations.": "",
	"You have shared this chat": "",
	"You're a helpful assistant.": "Du är en hjälpsam assistent.",
	"You're now logged in.": "Du är nu inloggad.",
	"Youtube": "",
	"Youtube Loader Settings": ""
}<|MERGE_RESOLUTION|>--- conflicted
+++ resolved
@@ -287,13 +287,9 @@
 	"New Chat": "Ny chatt",
 	"New Password": "Nytt lösenord",
 	"No results found": "",
-<<<<<<< HEAD
 	"No search query generated": "",
 	"No search results found": "",
-	"No source available": "",
-=======
 	"No source available": "Ingen tilgjengelig kilde",
->>>>>>> 233dcb2d
 	"Not factually correct": "",
 	"Not sure what to add?": "Inte säker på vad du ska lägga till?",
 	"Not sure what to write? Switch to": "Inte säker på vad du ska skriva? Växla till",
