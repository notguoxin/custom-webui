{
	"'s', 'm', 'h', 'd', 'w' or '-1' for no expiration.": "'s', 'm', 'h', 'd', 'w' または '-1' で無期限。",
	"(Beta)": "(ベータ版)",
	"(e.g. `sh webui.sh --api`)": "",
	"(latest)": "(最新)",
	"{{modelName}} is thinking...": "{{modelName}} は思考中です...",
	"{{user}}'s Chats": "",
	"{{webUIName}} Backend Required": "{{webUIName}} バックエンドが必要です",
	"a user": "ユーザー",
	"About": "概要",
	"Account": "アカウント",
	"Accurate information": "",
	"Add a model": "モデルを追加",
	"Add a model tag name": "モデルタグ名を追加",
	"Add a short description about what this modelfile does": "このモデルファイルの機能に関する簡単な説明を追加",
	"Add a short title for this prompt": "このプロンプトの短いタイトルを追加",
	"Add a tag": "タグを追加",
	"Add custom prompt": "",
	"Add Docs": "ドキュメントを追加",
	"Add Files": "ファイルを追加",
	"Add message": "メッセージを追加",
	"Add Model": "",
	"Add Tags": "タグを追加",
	"Add User": "",
	"Adjusting these settings will apply changes universally to all users.": "これらの設定を調整すると、すべてのユーザーに普遍的に変更が適用されます。",
	"admin": "管理者",
	"Admin Panel": "管理者パネル",
	"Admin Settings": "管理者設定",
	"Advanced Parameters": "詳細パラメーター",
	"all": "すべて",
	"All Documents": "",
	"All Users": "すべてのユーザー",
	"Allow": "許可",
	"Allow Chat Deletion": "チャットの削除を許可",
	"alphanumeric characters and hyphens": "英数字とハイフン",
	"Already have an account?": "すでにアカウントをお持ちですか？",
	"an assistant": "アシスタント",
	"and": "および",
	"and create a new shared link.": "",
	"API Base URL": "API ベース URL",
	"API Key": "API キー",
	"API Key created.": "",
	"API keys": "",
	"API RPM": "API RPM",
	"April": "",
	"Archive": "",
	"Archived Chats": "チャット記録",
	"are allowed - Activate this command by typing": "が許可されています - 次のように入力してこのコマンドをアクティブ化します",
	"Are you sure?": "よろしいですか？",
	"Attach file": "",
	"Attention to detail": "",
	"Audio": "オーディオ",
	"August": "",
	"Auto-playback response": "応答の自動再生",
	"Auto-send input after 3 sec.": "3 秒後に自動的に出力を送信",
	"AUTOMATIC1111 Base URL": "AUTOMATIC1111 ベース URL",
	"AUTOMATIC1111 Base URL is required.": "AUTOMATIC1111 ベース URL が必要です。",
	"available!": "利用可能！",
	"Back": "戻る",
	"Bad Response": "",
	"before": "",
	"Being lazy": "",
	"Beta": "",
	"Builder Mode": "ビルダーモード",
	"Bypass SSL verification for Websites": "",
	"Cancel": "キャンセル",
	"Categories": "カテゴリ",
	"Change Password": "パスワードを変更",
	"Chat": "チャット",
	"Chat Bubble UI": "",
<<<<<<< HEAD
=======
	"Chat direction": "",
>>>>>>> 4edef531
	"Chat History": "チャット履歴",
	"Chat History is off for this browser.": "このブラウザではチャット履歴が無効になっています。",
	"Chats": "チャット",
	"Check Again": "再確認",
	"Check for updates": "アップデートを確認",
	"Checking for updates...": "アップデートを確認しています...",
	"Choose a model before saving...": "保存する前にモデルを選択してください...",
	"Chunk Overlap": "チャンクオーバーラップ",
	"Chunk Params": "チャンクパラメーター",
	"Chunk Size": "チャンクサイズ",
	"Citation": "引用文",
	"Click here for help.": "ヘルプについてはここをクリックしてください。",
	"Click here to": "",
	"Click here to check other modelfiles.": "他のモデルファイルを確認するにはここをクリックしてください。",
	"Click here to select": "選択するにはここをクリックしてください",
	"Click here to select a csv file.": "",
	"Click here to select documents.": "ドキュメントを選択するにはここをクリックしてください。",
	"click here.": "ここをクリックしてください。",
	"Click on the user role button to change a user's role.": "ユーザーの役割を変更するには、ユーザー役割ボタンをクリックしてください。",
	"Close": "閉じる",
	"Collection": "コレクション",
	"ComfyUI": "",
	"ComfyUI Base URL": "",
	"ComfyUI Base URL is required.": "",
	"Command": "コマンド",
	"Confirm Password": "パスワードを確認",
	"Connections": "接続",
	"Content": "コンテンツ",
	"Context Length": "コンテキストの長さ",
	"Continue Response": "",
	"Conversation Mode": "会話モード",
	"Copied shared chat URL to clipboard!": "",
	"Copy": "",
	"Copy last code block": "最後のコードブロックをコピー",
	"Copy last response": "最後の応答をコピー",
	"Copy Link": "",
	"Copying to clipboard was successful!": "クリップボードへのコピーが成功しました！",
	"Create a concise, 3-5 word phrase as a header for the following query, strictly adhering to the 3-5 word limit and avoiding the use of the word 'title':": "次のクエリの見出しとして、3〜5語の簡潔なフレーズを作成してください。3〜5語の制限を厳守し、「タイトル」という単語の使用を避けてください。",
	"Create a modelfile": "モデルファイルを作成",
	"Create Account": "アカウントを作成",
	"Create new key": "",
	"Create new secret key": "",
	"Created at": "作成日時",
	"Created At": "",
	"Current Model": "現在のモデル",
	"Current Models": "",
	"Current Password": "現在のパスワード",
	"Custom": "カスタム",
	"Customize Ollama models for a specific purpose": "特定の目的に合わせて Ollama モデルをカスタマイズ",
	"Dark": "ダーク",
	"Dashboard": "",
	"Database": "データベース",
	"December": "",
	"Default": "デフォルト",
	"Default (Automatic1111)": "デフォルト (Automatic1111)",
	"Default (SentenceTransformers)": "",
	"Default (Web API)": "デフォルト (Web API)",
	"Default model updated": "デフォルトモデルが更新されました",
	"Default Prompt Suggestions": "デフォルトのプロンプトの提案",
	"Default User Role": "デフォルトのユーザー役割",
	"delete": "削除",
	"Delete": "",
	"Delete a model": "モデルを削除",
	"Delete chat": "チャットを削除",
	"Delete Chat": "",
	"Delete Chats": "チャットを削除",
	"delete this link": "",
	"Delete User": "",
	"Deleted {{deleteModelTag}}": "{{deleteModelTag}} を削除しました",
	"Deleted {{tagName}}": "",
	"Description": "説明",
	"Didn't fully follow instructions": "",
	"Disabled": "無効",
	"Discover a modelfile": "モデルファイルを見つける",
	"Discover a prompt": "プロンプトを見つける",
	"Discover, download, and explore custom prompts": "カスタムプロンプトを見つけて、ダウンロードして、探索",
	"Discover, download, and explore model presets": "モデルプリセットを見つけて、ダウンロードして、探索",
	"Display the username instead of You in the Chat": "チャットで「あなた」の代わりにユーザー名を表示",
	"Document": "ドキュメント",
	"Document Settings": "ドキュメント設定",
	"Documents": "ドキュメント",
	"does not make any external connections, and your data stays securely on your locally hosted server.": "外部接続を行わず、データはローカルでホストされているサーバー上に安全に保持されます。",
	"Don't Allow": "許可しない",
	"Don't have an account?": "アカウントをお持ちではありませんか？",
	"Don't like the style": "",
	"Download": "",
	"Download canceled": "",
	"Download Database": "データベースをダウンロード",
	"Drop any files here to add to the conversation": "会話を追加するには、ここにファイルをドロップしてください",
	"e.g. '30s','10m'. Valid time units are 's', 'm', 'h'.": "例: '30秒'、'10分'。有効な時間単位は '秒'、'分'、'時間' です。",
	"Edit": "",
	"Edit Doc": "ドキュメントを編集",
	"Edit User": "ユーザーを編集",
	"Email": "メールアドレス",
	"Embedding Model": "",
	"Embedding Model Engine": "",
	"Embedding model set to \"{{embedding_model}}\"": "",
	"Enable Chat History": "チャット履歴を有効化",
	"Enable New Sign Ups": "新規登録を有効化",
	"Enabled": "有効",
	"Ensure your CSV file includes 4 columns in this order: Name, Email, Password, Role.": "",
	"Enter {{role}} message here": "{{role}} メッセージをここに入力してください",
	"Enter Chunk Overlap": "チャンクオーバーラップを入力してください",
	"Enter Chunk Size": "チャンクサイズを入力してください",
	"Enter Image Size (e.g. 512x512)": "画像サイズを入力してください (例: 512x512)",
	"Enter language codes": "",
	"Enter LiteLLM API Base URL (litellm_params.api_base)": "LiteLLM API ベース URL を入力してください (litellm_params.api_base)",
	"Enter LiteLLM API Key (litellm_params.api_key)": "LiteLLM API キーを入力してください (litellm_params.api_key)",
	"Enter LiteLLM API RPM (litellm_params.rpm)": "LiteLLM API RPM を入力してください (litellm_params.rpm)",
	"Enter LiteLLM Model (litellm_params.model)": "LiteLLM モデルを入力してください (litellm_params.model)",
	"Enter Max Tokens (litellm_params.max_tokens)": "最大トークン数を入力してください (litellm_params.max_tokens)",
	"Enter Model Display Name": "",
	"Enter model tag (e.g. {{modelTag}})": "モデルタグを入力してください (例: {{modelTag}})",
	"Enter Number of Steps (e.g. 50)": "ステップ数を入力してください (例: 50)",
	"Enter Score": "",
	"Enter stop sequence": "ストップシーケンスを入力してください",
	"Enter Top K": "トップ K を入力してください",
	"Enter URL (e.g. http://127.0.0.1:7860/)": "URL を入力してください (例: http://127.0.0.1:7860/)",
	"Enter URL (e.g. http://localhost:11434)": "",
	"Enter Your Email": "メールアドレスを入力してください",
	"Enter Your Full Name": "フルネームを入力してください",
	"Enter Your Password": "パスワードを入力してください",
	"Enter Your Role": "",
	"Experimental": "実験的",
	"Export All Chats (All Users)": "すべてのチャットをエクスポート (すべてのユーザー)",
	"Export Chats": "チャットをエクスポート",
	"Export Documents Mapping": "ドキュメントマッピングをエクスポート",
	"Export Modelfiles": "モデルファイルをエクスポート",
	"Export Prompts": "プロンプトをエクスポート",
	"Failed to create API Key.": "",
	"Failed to read clipboard contents": "クリップボードの内容を読み取れませんでした",
	"February": "",
	"Feel free to add specific details": "",
	"File Mode": "ファイルモード",
	"File not found.": "ファイルが見つかりません。",
	"Fingerprint spoofing detected: Unable to use initials as avatar. Defaulting to default profile image.": "",
	"Fluidly stream large external response chunks": "大規模な外部応答チャンクを流動的にストリーミングする",
	"Focus chat input": "チャット入力をフォーカス",
	"Followed instructions perfectly": "",
	"Format your variables using square brackets like this:": "次のように角括弧を使用して変数をフォーマットします。",
	"From (Base Model)": "From (ベースモデル)",
	"Full Screen Mode": "フルスクリーンモード",
	"General": "一般",
	"General Settings": "一般設定",
	"Generation Info": "",
	"Good Response": "",
	"h:mm a": "",
	"has no conversations.": "",
	"Hello, {{name}}": "こんにちは、{{name}} さん",
	"Help": "",
	"Hide": "非表示",
	"Hide Additional Params": "追加パラメーターを非表示",
	"How can I help you today?": "今日はどのようにお手伝いしましょうか？",
	"Hybrid Search": "",
	"Image Generation (Experimental)": "画像生成 (実験的)",
	"Image Generation Engine": "画像生成エンジン",
	"Image Settings": "画像設定",
	"Images": "画像",
	"Import Chats": "チャットをインポート",
	"Import Documents Mapping": "ドキュメントマッピングをインポート",
	"Import Modelfiles": "モデルファイルをインポート",
	"Import Prompts": "プロンプトをインポート",
	"Include `--api` flag when running stable-diffusion-webui": "",
	"Input commands": "",
	"Interface": "インターフェース",
	"Invalid Tag": "",
	"Is Model Vision Capable": "",
	"January": "",
	"join our Discord for help.": "ヘルプについては、Discord に参加してください。",
	"JSON": "JSON",
	"July": "",
	"June": "",
	"JWT Expiration": "JWT 有効期限",
	"JWT Token": "JWT トークン",
	"Keep Alive": "キープアライブ",
	"Keyboard shortcuts": "キーボードショートカット",
	"Language": "言語",
	"Last Active": "",
	"Light": "ライト",
	"Listening...": "聞いています...",
	"LLMs can make mistakes. Verify important information.": "LLM は間違いを犯す可能性があります。重要な情報を検証してください。",
	"LTR": "",
	"Made by OpenWebUI Community": "OpenWebUI コミュニティによって作成",
	"Make sure to enclose them with": "必ず次で囲んでください",
	"Manage LiteLLM Models": "LiteLLM モデルを管理",
	"Manage Model Information": "",
	"Manage Models": "モデルを管理",
	"Manage Ollama Models": "Ollama モデルを管理",
	"March": "",
	"Max Tokens": "最大トークン数",
	"Maximum of 3 models can be downloaded simultaneously. Please try again later.": "同時にダウンロードできるモデルは最大 3 つです。後でもう一度お試しください。",
	"May": "",
	"Memory": "",
<<<<<<< HEAD
	"Messages you send after creating your link won't be shared. Users with the URL will beable to view the shared chat.": "",
=======
	"Messages you send after creating your link won't be shared. Users with the URL will be able to view the shared chat.": "",
>>>>>>> 4edef531
	"Minimum Score": "",
	"Mirostat": "ミロスタット",
	"Mirostat Eta": "ミロスタット Eta",
	"Mirostat Tau": "ミロスタット Tau",
	"MMMM DD, YYYY": "MMMM DD, YYYY",
	"MMMM DD, YYYY HH:mm": "",
	"Model '{{modelName}}' has been successfully downloaded.": "モデル '{{modelName}}' が正常にダウンロードされました。",
	"Model '{{modelTag}}' is already in queue for downloading.": "モデル '{{modelTag}}' はすでにダウンロード待ち行列に入っています。",
	"Model {{modelId}} not found": "モデル {{modelId}} が見つかりません",
	"Model {{modelName}} already exists.": "モデル {{modelName}} はすでに存在します。",
	"Model {{modelName}} is not vision capable": "",
	"Model Description": "",
	"Model Display Name": "",
	"Model filesystem path detected. Model shortname is required for update, cannot continue.": "",
	"Model info for {{modelName}} added successfully": "",
	"Model info for {{modelName}} deleted successfully": "",
	"Model Name": "モデル名",
	"Model not selected": "モデルが選択されていません",
	"Model Tag Name": "モデルタグ名",
	"Model Whitelisting": "モデルホワイトリスト",
	"Model(s) Whitelisted": "ホワイトリストに登録されたモデル",
	"Modelfile": "モデルファイル",
	"Modelfile Advanced Settings": "モデルファイルの詳細設定",
	"Modelfile Content": "モデルファイルの内容",
	"Modelfiles": "モデルファイル",
	"Models": "モデル",
	"More": "",
	"Name": "名前",
	"Name Tag": "名前タグ",
	"Name your modelfile": "モデルファイルに名前を付ける",
	"New Chat": "新しいチャット",
	"New Password": "新しいパスワード",
	"No": "",
	"No results found": "",
	"No source available": "使用可能なソースがありません",
	"Not factually correct": "",
	"Not sure what to add?": "何を追加すればよいかわからない？",
	"Not sure what to write? Switch to": "何を書けばよいかわからない？ 次に切り替える",
	"Note: If you set a minimum score, the search will only return documents with a score greater than or equal to the minimum score.": "",
	"Notifications": "デスクトップ通知",
	"November": "",
	"October": "",
	"Off": "オフ",
	"Okay, Let's Go!": "OK、始めましょう！",
	"OLED Dark": "",
	"Ollama": "",
	"Ollama Base URL": "Ollama ベース URL",
	"Ollama Version": "Ollama バージョン",
	"On": "オン",
	"Only": "のみ",
	"Only alphanumeric characters and hyphens are allowed in the command string.": "コマンド文字列には英数字とハイフンのみが許可されています。",
	"Oops! Hold tight! Your files are still in the processing oven. We're cooking them up to perfection. Please be patient and we'll let you know once they're ready.": "おっと！ しばらくお待ちください！ ファイルはまだ処理中です。完璧に仕上げていますので、しばらくお待ちください。準備ができたらお知らせします。",
	"Oops! Looks like the URL is invalid. Please double-check and try again.": "おっと！ URL が無効なようです。もう一度確認してやり直してください。",
	"Oops! You're using an unsupported method (frontend only). Please serve the WebUI from the backend.": "おっと！ サポートされていない方法 (フロントエンドのみ) を使用しています。バックエンドから WebUI を提供してください。",
	"Open": "開く",
	"Open AI": "Open AI",
	"Open AI (Dall-E)": "Open AI (Dall-E)",
	"Open new chat": "新しいチャットを開く",
	"OpenAI": "",
	"OpenAI API": "OpenAI API",
	"OpenAI API Config": "",
	"OpenAI API Key is required.": "OpenAI API キーが必要です。",
	"OpenAI URL/Key required.": "",
	"or": "または",
	"Other": "",
	"Overview": "",
	"Parameters": "パラメーター",
	"Password": "パスワード",
	"PDF document (.pdf)": "",
	"PDF Extract Images (OCR)": "PDF 画像抽出 (OCR)",
	"pending": "保留中",
	"Permission denied when accessing microphone: {{error}}": "マイクへのアクセス時に権限が拒否されました: {{error}}",
	"Personalization": "",
	"Plain text (.txt)": "",
	"Playground": "プレイグラウンド",
	"Positive attitude": "",
	"Previous 30 days": "",
	"Previous 7 days": "",
	"Profile Image": "",
	"Prompt": "",
	"Prompt (e.g. Tell me a fun fact about the Roman Empire)": "",
	"Prompt Content": "プロンプトの内容",
	"Prompt suggestions": "プロンプトの提案",
	"Prompts": "プロンプト",
	"Pull \"{{searchValue}}\" from Ollama.com": "",
	"Pull a model from Ollama.com": "Ollama.com からモデルをプル",
	"Pull Progress": "プルの進行状況",
	"Query Params": "クエリパラメーター",
	"RAG Template": "RAG テンプレート",
	"Raw Format": "Raw 形式",
	"Read Aloud": "",
	"Record voice": "音声を録音",
	"Redirecting you to OpenWebUI Community": "OpenWebUI コミュニティにリダイレクトしています",
	"Refused when it shouldn't have": "",
	"Regenerate": "",
	"Release Notes": "リリースノート",
	"Remove": "",
	"Remove Model": "",
	"Rename": "",
	"Repeat Last N": "最後の N を繰り返す",
	"Repeat Penalty": "繰り返しペナルティ",
	"Request Mode": "リクエストモード",
	"Reranking Model": "",
	"Reranking model disabled": "",
	"Reranking model set to \"{{reranking_model}}\"": "",
	"Reset Vector Storage": "ベクトルストレージをリセット",
	"Response AutoCopy to Clipboard": "クリップボードへの応答の自動コピー",
	"Role": "役割",
	"Rosé Pine": "Rosé Pine",
	"Rosé Pine Dawn": "Rosé Pine Dawn",
	"RTL": "",
	"Save": "保存",
	"Save & Create": "保存して作成",
	"Save & Update": "保存して更新",
	"Saving chat logs directly to your browser's storage is no longer supported. Please take a moment to download and delete your chat logs by clicking the button below. Don't worry, you can easily re-import your chat logs to the backend through": "チャットログをブラウザのストレージに直接保存する機能はサポートされなくなりました。下のボタンをクリックして、チャットログをダウンロードして削除してください。ご心配なく。チャットログは、次の方法でバックエンドに簡単に再インポートできます。",
	"Scan": "スキャン",
	"Scan complete!": "スキャン完了！",
	"Scan for documents from {{path}}": "{{path}} からドキュメントをスキャン",
	"Search": "検索",
	"Search a model": "",
	"Search Documents": "ドキュメントを検索",
	"Search Prompts": "プロンプトを検索",
	"See readme.md for instructions": "手順については readme.md を参照してください",
	"See what's new": "新機能を見る",
	"Seed": "シード",
	"Select a mode": "モードを選択",
	"Select a model": "モデルを選択",
	"Select an Ollama instance": "Ollama インスタンスを選択",
	"Select model": "",
	"Selected model does not support image inputs.": "",
	"Send": "",
	"Send a Message": "メッセージを送信",
	"Send message": "メッセージを送信",
	"September": "",
	"Server connection verified": "サーバー接続が確認されました",
	"Set as default": "デフォルトに設定",
	"Set Default Model": "デフォルトモデルを設定",
	"Set embedding model (e.g. {{model}})": "",
	"Set Image Size": "画像サイズを設定",
	"Set Model": "モデルを設定",
	"Set reranking model (e.g. {{model}})": "",
	"Set Steps": "ステップを設定",
	"Set Title Auto-Generation Model": "タイトル自動生成モデルを設定",
	"Set Voice": "音声を設定",
	"Settings": "設定",
	"Settings saved successfully!": "設定が正常に保存されました！",
	"Share": "",
	"Share Chat": "",
	"Share to OpenWebUI Community": "OpenWebUI コミュニティに共有",
	"short-summary": "short-summary",
	"Show": "表示",
	"Show Additional Params": "追加パラメーターを表示",
	"Show shortcuts": "表示",
	"Showcased creativity": "",
	"sidebar": "サイドバー",
	"Sign in": "サインイン",
	"Sign Out": "サインアウト",
	"Sign up": "サインアップ",
	"Signing in": "",
	"Source": "ソース",
	"Speech recognition error: {{error}}": "音声認識エラー: {{error}}",
	"Speech-to-Text Engine": "音声テキスト変換エンジン",
	"SpeechRecognition API is not supported in this browser.": "このブラウザでは SpeechRecognition API がサポートされていません。",
	"Stop Sequence": "ストップシーケンス",
	"STT Settings": "STT 設定",
	"Submit": "送信",
	"Subtitle (e.g. about the Roman Empire)": "",
	"Success": "成功",
	"Successfully updated.": "正常に更新されました。",
	"Suggested": "",
	"Sync All": "すべてを同期",
	"System": "システム",
	"System Prompt": "システムプロンプト",
	"Tags": "タグ",
	"Tell us more:": "",
	"Temperature": "温度",
	"Template": "テンプレート",
	"Text Completion": "テキスト補完",
	"Text-to-Speech Engine": "テキスト音声変換エンジン",
	"Tfs Z": "Tfs Z",
	"Thanks for your feedback!": "",
	"The score should be a value between 0.0 (0%) and 1.0 (100%).": "",
	"Theme": "テーマ",
	"This ensures that your valuable conversations are securely saved to your backend database. Thank you!": "これは、貴重な会話がバックエンドデータベースに安全に保存されることを保証します。ありがとうございます！",
	"This setting does not sync across browsers or devices.": "この設定は、ブラウザやデバイス間で同期されません。",
	"Thorough explanation": "",
	"Tip: Update multiple variable slots consecutively by pressing the tab key in the chat input after each replacement.": "ヒント: 各置換後にチャット入力で Tab キーを押すことで、複数の変数スロットを連続して更新できます。",
	"Title": "タイトル",
	"Title (e.g. Tell me a fun fact)": "",
	"Title Auto-Generation": "タイトル自動生成",
	"Title cannot be an empty string.": "",
	"Title Generation Prompt": "タイトル生成プロンプト",
	"to": "まで",
	"To access the available model names for downloading,": "ダウンロード可能なモデル名にアクセスするには、",
	"To access the GGUF models available for downloading,": "ダウンロード可能な GGUF モデルにアクセスするには、",
	"to chat input.": "チャット入力へ。",
	"Today": "",
	"Toggle settings": "設定を切り替え",
	"Toggle sidebar": "サイドバーを切り替え",
	"Top K": "トップ K",
	"Top P": "トップ P",
	"Trouble accessing Ollama?": "Ollama へのアクセスに問題がありますか？",
	"TTS Settings": "TTS 設定",
	"Type Hugging Face Resolve (Download) URL": "Hugging Face Resolve (ダウンロード) URL を入力してください",
	"Uh-oh! There was an issue connecting to {{provider}}.": "おっと！ {{provider}} への接続に問題が発生しました。",
	"Unknown File Type '{{file_type}}', but accepting and treating as plain text": "不明なファイルタイプ '{{file_type}}' ですが、プレーンテキストとして受け入れて処理します",
	"Update and Copy Link": "",
	"Update password": "パスワードを更新",
	"Upload a GGUF model": "GGUF モデルをアップロード",
	"Upload files": "ファイルをアップロード",
	"Upload Progress": "アップロードの進行状況",
	"URL Mode": "URL モード",
	"Use '#' in the prompt input to load and select your documents.": "プロンプト入力で '#' を使用して、ドキュメントを読み込んで選択します。",
	"Use Gravatar": "Gravatar を使用する",
	"Use Initials": "",
	"user": "ユーザー",
	"User Permissions": "ユーザー権限",
	"Users": "ユーザー",
	"Utilize": "活用",
	"Valid time units:": "有効な時間単位:",
	"variable": "変数",
	"variable to have them replaced with clipboard content.": "クリップボードの内容に置き換える変数。",
	"Version": "バージョン",
	"Warning: If you update or change your embedding model, you will need to re-import all documents.": "",
	"Web": "ウェブ",
	"Web Loader Settings": "",
	"Web Params": "",
	"Webhook URL": "",
	"WebUI Add-ons": "WebUI アドオン",
	"WebUI Settings": "WebUI 設定",
	"WebUI will make requests to": "WebUI は次に対してリクエストを行います",
	"What’s New in": "新機能",
	"When history is turned off, new chats on this browser won't appear in your history on any of your devices.": "履歴が無効になっている場合、このブラウザでの新しいチャットは、どのデバイスの履歴にも表示されません。",
	"Whisper (Local)": "Whisper (ローカル)",
	"Workspace": "",
	"Write a prompt suggestion (e.g. Who are you?)": "プロンプトの提案を書いてください (例: あなたは誰ですか？)",
	"Write a summary in 50 words that summarizes [topic or keyword].": "[トピックまたはキーワード] を要約する 50 語の概要を書いてください。",
	"Yes": "",
	"Yesterday": "",
	"You": "",
	"You have no archived conversations.": "",
	"You have shared this chat": "",
	"You're a helpful assistant.": "あなたは役に立つアシスタントです。",
	"You're now logged in.": "ログインしました。",
	"Youtube": "",
	"Youtube Loader Settings": ""
}<|MERGE_RESOLUTION|>--- conflicted
+++ resolved
@@ -68,10 +68,7 @@
 	"Change Password": "パスワードを変更",
 	"Chat": "チャット",
 	"Chat Bubble UI": "",
-<<<<<<< HEAD
-=======
 	"Chat direction": "",
->>>>>>> 4edef531
 	"Chat History": "チャット履歴",
 	"Chat History is off for this browser.": "このブラウザではチャット履歴が無効になっています。",
 	"Chats": "チャット",
@@ -265,11 +262,7 @@
 	"Maximum of 3 models can be downloaded simultaneously. Please try again later.": "同時にダウンロードできるモデルは最大 3 つです。後でもう一度お試しください。",
 	"May": "",
 	"Memory": "",
-<<<<<<< HEAD
-	"Messages you send after creating your link won't be shared. Users with the URL will beable to view the shared chat.": "",
-=======
 	"Messages you send after creating your link won't be shared. Users with the URL will be able to view the shared chat.": "",
->>>>>>> 4edef531
 	"Minimum Score": "",
 	"Mirostat": "ミロスタット",
 	"Mirostat Eta": "ミロスタット Eta",
